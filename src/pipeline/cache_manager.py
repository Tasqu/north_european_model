import json
from pathlib import Path
from src.hash_utils import compute_file_hash
from src.json_exchange import load_json, save_json
from src.utils import log_status
import pickle
from datetime import datetime
import shutil


class CacheManager:
    """
    CacheManager handles the saving and loading of critical run information to enable
    partial pipeline execution and smart caching. It manages configuration hashes,
    input data hashes, processor-specific hashes, and secondary results generated during
    timeseries processing.

    Attributes:
        cache_folder (Path): Directory where all cache files are stored.
        config_hash_file (Path): Path to store the hash of the config file.
        input_data_hash_file (Path): Path to store hashes of input Excel files.
        processor_hash_file (Path): Path to store hashes of processor modules.
        secondary_results_folder (Path): Directory where secondary results are stored per processor.
    """

    def __init__(self, input_folder: Path, output_folder: Path, config: dict):
        """
        Initialize the CacheManager.

        Args:
            output_folder (Path): The root folder where cache directory will be created.
        """
        self.cache_folder = output_folder / "cache"
        self.cache_folder.mkdir(parents=True, exist_ok=True)
        self.config_hash_file = self.cache_folder / "config_hash.json"
        self.input_data_hash_file = self.cache_folder / "input_data_hashes.json"
        self.processor_hash_file = self.cache_folder / "processor_hashes.json"
        self.secondary_results_folder = self.cache_folder / "secondary_results"
        self.secondary_results_folder.mkdir(exist_ok=True)

        self.input_file_folder = Path(input_folder) / "data_files"
        self.config = config

        # source code related rerun switches
        self.overall_code_files_updated = False
        self.source_data_pipeline_code_updated = False
        self.timeseries_pipeline_code_updated = False
        self.bb_excel_pipeline_code_updated = False

        # config file related rerun switches
        self.topology_changed = False
        self.date_range_expanded = False
        self.csv_writer_requested = False
        self.demand_files_changed = False
        self.other_input_files_changed = False
<<<<<<< HEAD

=======
        self.disable_all_ts_processors_changed = False
        self.disable_other_demand_ts_changed = False
        
>>>>>>> dd0a7b9a
        self.timeseries_changed = {}

        # Storting general rerun switches
        self.reimport_source_excels = False
        self.rerun_all_ts = False
        self.rebuild_bb_excel = False

<<<<<<< HEAD
    def run(self) -> list[str]:
        validation_log = []

        # --- Config file validation ---
        # Checking overall topology in config file
        log = self._validate_topology(self.config)
        validation_log.extend(log)

        log = self._validate_start_and_end(self.config)
        validation_log.extend(log)

        log = self._validate_csv_writer(self.config)
        validation_log.extend(log)

        # Checking input files in config file
        log = self._validate_input_files(self.config, self.input_file_folder)
        validation_log.extend(log)

        # Save current config
        self.save_structural_config(self.config)

        # --- Check full rerun flag ---
        full_rerun = self.config.get("force_full_rerun", False)
        if full_rerun:
            log_status(
                "User requested full rerun of all data.",
                validation_log,
                level="run",
                add_empty_line_before=True,
            )

        # --- Source code validation ---
        # Check changes in overall code files
        files = [
            Path("./build_input_data.py"),
            Path("./src/pipeline/cache_manager.py"),
            Path("./src/utils.py"),
            Path("./src/hash_utils.py"),
            Path("./src/json_exchange.py")
        ]
        cache_name = "overall_code_files_hashes.json"
        self.overall_code_files_updated = self._validate_source_code_changes(files, cache_name)
        if self.overall_code_files_updated and not self.topology_changed:
            log_status("Certain code files that orchestrate the overall workflow have been updated, "
                       "rerunning all timeseries and generating new input excel for Backbone.", 
                       validation_log, level="run")

        # Check changes in source excel data pipeline code files
        files = [
            Path("./src/pipeline/source_excel_data_pipeline.py"),
            Path("./src/data_loader.py"),
            Path("./src/excel_exchange.py")
        ]
        cache_name = "source_data_pipeline_hashes.json"
        self.source_data_pipeline_code_updated = self._validate_source_code_changes(files, cache_name)
        if self.source_data_pipeline_code_updated and not self.topology_changed and not self.overall_code_files_updated:
            log_status("Source excel data pipeline code updated, "
                       "rerunning all timeseries and generating new input excel for Backbone.", 
                       validation_log, level="run")

        # Check timeseries pipeline code files
        files = [
            Path("./src/pipeline/timeseries_pipeline.py"),
            Path("./src/pipeline/timeseries_processor.py"),
            Path("./src/GDX_exchange.py"),
        ]
        cache_name = "timeseries_pipeline_hashes.json"
        self.timeseries_pipeline_code_updated = self._validate_source_code_changes(files, cache_name)
        if self.timeseries_pipeline_code_updated and not self.topology_changed and not self.overall_code_files_updated:
            log_status("Timeseries pipeline code updated, rerunning all timeseries "
                       "and generating new input excel for Backbone.", 
                       validation_log, level="run")

        # Check BB input excel pipeline code files
        files = [
            Path("./src/pipeline/bb_excel_context.py"),
            Path("./src/build_input_excel.py"),
            Path("./src/excel_exchange.py"),
        ]
        cache_name = "bb_excel_pipeline_hashes.json"
        self.bb_excel_pipeline_code_updated = self._validate_source_code_changes(files, cache_name)
        if self.bb_excel_pipeline_code_updated and not self.topology_changed and not self.overall_code_files_updated:
            log_status("BB input excel pipeline code updated, generating new input excel for Backbone.", 
                       validation_log, level="run")
        

        # --- General flags validation ---
        general_flags = self.load_dict_from_cache("general_flags.json")
        workflow_run_successfully = general_flags.get(
            "workflow_run_successfully", False
        )
        bb_excel_succesfully_built = general_flags.get(
            "bb_excel_succesfully_built", False
        )

        # --- Deciding what sections to rerun ---
        # checking if all timeseries need rerunning
        self.full_rerun = (full_rerun
                           or self.topology_changed  
                           or self.date_range_expanded 
                           or self.csv_writer_requested
                           or self.overall_code_files_updated
                           or self.source_data_pipeline_code_updated
                           or self.timeseries_pipeline_code_updated
                           or not workflow_run_successfully
                           )
        # checking if specific timeseries need rerunning
        log = self._validate_timeseries(
            self.config, self.full_rerun, self.demand_files_changed
        )
        validation_log.extend(log)

        # Checking if source excels should be re-imported
        self.reimport_source_excels = (
            self.full_rerun
            or self.demand_files_changed
            or self.other_input_files_changed
            or self.bb_excel_pipeline_code_updated
            or not bb_excel_succesfully_built
        )

        # Checking if BB input excel needs to be rebuilt
        self.rebuild_bb_excel = self.reimport_source_excels

        # --- postprocessing ---
        # If full rerun, clear certain data from cache
        if self.full_rerun:
            # General flags
            p = Path(self.cache_folder) / "general_flags.json"
            p.unlink(missing_ok=True)
            # all_ts_domains
            p = Path(self.cache_folder) / "all_ts_domains.json"
            p.unlink(missing_ok=True)
            # all_ts_domain_pairs
            p = Path(self.cache_folder) / "all_ts_domain_pairs.json"
            p.unlink(missing_ok=True)
            # Secondary results
            shutil.rmtree(self.secondary_results_folder, ignore_errors=True)
            self.secondary_results_folder.mkdir(parents=True, exist_ok=True)

        return validation_log

    def _validate_topology(self, config: dict) -> list[str]:
=======

    def _validate_topology(self, config: dict, log: list[str]):
>>>>>>> dd0a7b9a
        prev = self.load_structural_config()

        # If previous config was never saved, treat it as a change
        if not prev:
            self.topology_changed = True
        else:
            keys = ["country_codes", "exclude_grids", "exclude_nodes"]
            self.topology_changed = any(prev.get(k) != config.get(k) for k in keys)

        # Printing to log
        if self.topology_changed:
<<<<<<< HEAD
            log_status(
                "Config file topology, e.g. included countries, have changed or "
                "this is the first run. Starting a full rerun.",
                validation_log,
                level="run",
            )

        return validation_log
=======
            log_status("Config file topology, e.g. included countries, have changed or " 
                       "this is the first run. Starting a full rerun.", 
                       log, level="run")
    
>>>>>>> dd0a7b9a

    def _validate_start_and_end(self, config: dict, log: list[str]):
        prev = self.load_structural_config()

        # If previous config was never saved, treat it as a change
        if not prev:
            self.date_range_expanded = True

        def parse(dt):
            return datetime.strptime(dt, "%Y-%m-%d %H:%M:%S")

        old_start = parse(prev.get("start_date", config["start_date"]))
        old_end = parse(prev.get("end_date", config["end_date"]))
        new_start = parse(config["start_date"])
        new_end = parse(config["end_date"])

        self.date_range_expanded = new_start != old_start or new_end != old_end

        # Printing to log
        if self.date_range_expanded:
<<<<<<< HEAD
            log_status(
                "Requested time range has expanded from previous run, rerunning all timeseries.",
                validation_log,
                level="run",
            )

        return validation_log

    def _validate_csv_writer(self, config: dict) -> list[str]:
        prev = self.load_structural_config()

        # If previous config was never saved, treat it as a change
        if not prev:
            return []

        self.csv_writer_requested = not prev.get(
            "write_csv_files", False
        ) and config.get("write_csv_files", False)
=======
            log_status("Requested time range has expanded from previous run, rerunning all timeseries.", 
                       log, level="run")


    def _validate_csv_writer(self, config: dict, log: list[str]):
        """ Check if csv writing was previously disable, but is now enabled """
        prev = self.load_structural_config()

        self.csv_writer_requested = not prev.get("write_csv_files", False) and config.get("write_csv_files", False)
>>>>>>> dd0a7b9a

        # Printing to log
        if self.csv_writer_requested and not self.topology_changed:
<<<<<<< HEAD
            log_status(
                "Config file now wants to print csv files, rerunning all timeseries.",
                validation_log,
                level="run",
            )
=======
            log_status('Config file now wants to print csv files, rerunning all timeseries.', log, level="run")


    def _validate_if_disable_all_ts_processors_changed(self, config: dict, log: list[str]):
        """ Check if all timeseries processors were previously disable, but are now enabled """
        prev = self.load_structural_config()

        prev_status =  prev.get("disable_all_ts_processors", False) 
        curr_status = config.get("disable_all_ts_processors", False)
        if prev_status != curr_status:
            self.disable_all_ts_processors_changed = True

        # Printing to log
        if self.disable_all_ts_processors_changed and not self.topology_changed and prev_status:
            log_status('All timeseries processors were previously disabled, but are now enabled. Starting a full rerun.', log, level="run")
        if self.disable_all_ts_processors_changed and not self.topology_changed and curr_status:
            log_status('All timeseries processors were previously enabled, but are now disabled. Starting a full rerun.', log, level="run")


    def _validate_if_disable_other_demand_ts_changed(self, config: dict, log: list[str]):
        """ Check if other timeseries were previously disable, but are now enabled """
        prev = self.load_structural_config()

        prev_status =  prev.get("disable_other_demand_ts", False) 
        curr_status = config.get("disable_other_demand_ts", False)
        if prev_status != curr_status:
            self.disable_other_demand_ts_changed = True
>>>>>>> dd0a7b9a

        # Printing to log
        if self.disable_other_demand_ts_changed and not self.topology_changed and prev_status:
            log_status('Other demand timeseries were previously disabled, but are now enabled. Starting a full rerun.', log, level="run")
        if self.disable_other_demand_ts_changed and not self.topology_changed and curr_status:
            log_status('Other demand timeseries were previously enabled, but are now disabled. Starting a full rerun.', log, level="run")

<<<<<<< HEAD
    def _validate_source_code_changes(self, files: list[Path], cache_name: str) -> bool:
=======

    def _validate_source_code_changes(self, files: list[Path], cache_name: str):
>>>>>>> dd0a7b9a
        """
        Check if any of the given source code files have changed since the last run.

        This method computes the current hash of each specified file, compares it to the
        previously cached hash values (stored under a specified filename), and returns
        True if any differences are found. It updates the cached hashes regardless.

        Args:
            files (list[Path]): List of source file paths to monitor for changes.
            cache_name (str): Filename (within cache folder) to store the file hash record.

        Returns:
            bool: True if any file has changed since the last check, otherwise False.
        """
        # Compute current hashes for the specified files
        current_hashes = {str(f): compute_file_hash(f) for f in files}

        # Load previously stored hashes from cache
        hash_store_path = self.cache_folder / cache_name
        previous_hashes = load_json(hash_store_path)

        # Determine if any file has changed by comparing hashes
        changed = any(
            previous_hashes.get(str(f)) != h for f, h in current_hashes.items()
        )

        # Update cache with current hashes
        save_json(hash_store_path, current_hashes)

        return changed

<<<<<<< HEAD
    def _validate_input_files(self, config: dict, input_folder: Path) -> list[str]:
=======

    def _validate_input_files(self, config: dict, input_folder: Path, log: list[str]):
>>>>>>> dd0a7b9a
        """
        Checks if input excel files have changed by comparing the file lists in config file and
        with stored hashes of the included files.

        Args:
            config (dict): Parsed configuration dictionary.
            input_folder (Path): Folder containing all input excel files.
<<<<<<< HEAD

        Returns:
            dictionary: {'changed_status': {category: boolean}, 'log': str}
=======
>>>>>>> dd0a7b9a
        """
        prev_input_hashes = load_json(self.input_data_hash_file)
        category_status = {}

        all_hashes_to_save = {}

        for category in [
            "unittypedata_files",
            "fueldata_files",
            "emissiondata_files",
            "demanddata_files",
            "transferdata_files",
            "unitdata_files",
            "storagedata_files",
        ]:
            current_files = config.get(category, [])
            current_hashes = {
                f: compute_file_hash(input_folder / f) for f in current_files
            }
            prev_hashes = prev_input_hashes.get(category, {})

            changed = current_hashes != prev_hashes or set(current_files) != set(
                prev_hashes.keys()
            )

            category_status[category] = changed
            all_hashes_to_save[category] = current_hashes

            if changed and not self.topology_changed:
<<<<<<< HEAD
                log_status(
                    f"Input data files changed in category '{category}', rerunning necessary steps.",
                    validation_log,
                    level="run",
                )
=======
                log_status(f"Input data files changed in category '{category}', rerunning necessary steps.", 
                           log, level="run")
>>>>>>> dd0a7b9a

        # Save all current hashes
        save_json(self.input_data_hash_file, all_hashes_to_save)

        # Check flags used in the main logic
        self.demand_files_changed = category_status["demanddata_files"]
        self.other_input_files_changed = any(
            changed
            for key, changed in category_status.items()
            if key != "demanddata_files"
        )

<<<<<<< HEAD
        # Return logs
        return validation_log

    def _validate_timeseries(
        self,
        config: dict,
        rerun_all_ts: bool = False,
        demand_files_changed: bool = False,
    ) -> list[str]:
=======

    def _validate_timeseries(self, config: dict, log: list[str], rerun_all_ts: bool = False, 
                             demand_files_changed: bool = False):
>>>>>>> dd0a7b9a
        """
        Compare current timeseries specs to previously cached ones and detect changes.

        If `rerun_all_ts` is True, all processors are rerun.
        If `demand_files_changed` is True, all processors with 'demand_grid' are rerun.
        """
        prev = self.load_structural_config()
        curr_specs = config.get("timeseries_specs", {})
        prev_specs = prev.get("timeseries_specs", {}) if prev else {}

        for key, curr_spec in curr_specs.items():
            # Default to rerun if key not in previous spec
            changed = (key not in prev_specs) or (prev_specs[key] != curr_spec)

            # Broader triggers
            if rerun_all_ts:
                changed = True
            elif demand_files_changed and "demand_grid" in curr_spec:
                changed = True

            self.timeseries_changed[key] = changed

<<<<<<< HEAD
        # Printing to log
        validation_log = []
        changed_keys = [k for k, v in self.timeseries_changed.items() if v]
        if changed_keys and not self.topology_changed:
            log_status(
                f'Rerunning following timeseries: {", ".join(changed_keys)}',
                validation_log,
                level="info",
            )

        return validation_log
=======
>>>>>>> dd0a7b9a

    def load_structural_config(self) -> dict:
        return load_json(self.cache_folder / "config_structural.json")


    def save_structural_config(self, config: dict):
        relevant_keys = [
<<<<<<< HEAD
            "country_codes",
            "exclude_grids",
            "exclude_nodes",
            "start_date",
            "end_date",
            "write_csv_files",
            "timeseries_specs",
=======
            "country_codes", "exclude_grids", "exclude_nodes",
            "start_date", "end_date", "write_csv_files", 
            "disable_all_ts_processors", "disable_other_demand_ts", "timeseries_specs"
>>>>>>> dd0a7b9a
        ]
        data = {k: config[k] for k in relevant_keys if k in config}
        save_json(self.cache_folder / "config_structural.json", data)


    def save_dict_to_cache(self, data: dict, filename: str):
        """
        Save a dictionary into a cache folder at the given filename.

        Args:
            dict (dict): The data to cache.
            filename (str):  name of the JSON file.
        """
        file_path = Path(self.cache_folder) / filename

        # convert any top-level sets into lists
        clean_data = {
            k: (list(v) if isinstance(v, set) else v) for k, v in data.items()
        }

        save_json(file_path, clean_data)

    def load_dict_from_cache(self, filename: str):
        """
        Load a dictionary from the cache folder under the given filename,
        reconstructing any sets or list-of-tuples that were serialized as JSON arrays.

        Args:
            filename (str): Name of the JSON file (e.g. "my_cache.json").

        Returns:
            dict: The data with outer lists converted back into sets or list-of-tuples.
        """
        file_path = Path(self.cache_folder) / filename
        try:
            raw = load_json(file_path)  # returns a dict with JSON types
        except:
            return {}

        reconstructed = {}
        for key, val in raw.items():
            if isinstance(val, list):
                # case 1: list-of-2-lists → list-of-tuples
                if all(isinstance(item, list) and len(item) == 2 for item in val):
                    reconstructed[key] = [tuple(item) for item in val]
                else:
                    # assume list of scalars → set
                    reconstructed[key] = set(val)
            else:
                # leave anything else untouched
                reconstructed[key] = val

        return reconstructed


    def merge_dict_to_cache(self, data: dict, filename: str):
        """
        Merge new data into the existing cache entry (if any), then save the result.

        - For set-valued keys: union old and new.
        - For list-of-2-tuples keys: append any new tuples (preserving order).
        - For any other types or brand-new keys: overwrite/take new.

        Args:
            data (dict): New data to merge (values as sets or list-of-2-tuples).
            filename (str): Name of the JSON cache file.
        """
        # 1) Load existing (or get empty dict if none)
        try:
            merged = self.load_dict_from_cache(filename)
        except (FileNotFoundError, json.JSONDecodeError):
            merged = {}

        # 2) Merge in new values
        for key, new_val in data.items():
            old_val = merged.get(key)
            if old_val is None:
                # brand new key
                merged[key] = new_val
            elif isinstance(old_val, set) and isinstance(new_val, set):
                merged[key] = old_val.union(new_val)
            elif (
                isinstance(old_val, list)
                and isinstance(new_val, list)
                and all(isinstance(t, tuple) and len(t) == 2 for t in old_val)
                and all(isinstance(t, tuple) and len(t) == 2 for t in new_val)
            ):
                # list-of-2-tuples: append uniques
                combined = list(old_val)
                for tup in new_val:
                    if tup not in combined:
                        combined.append(tup)
                merged[key] = combined
            else:
                # fallback: overwrite
                merged[key] = new_val

        # 3) Save back to cache
        self.save_dict_to_cache(merged, filename)

    def save_processor_hash(self, processor_name: str, hash_value: str):
        """
        Save the hash of a specific processor.

        Args:
            processor_name (str): Name of the processor.
            hash_value (str): Hash of the processor file.
        """
        hashes = load_json(self.processor_hash_file)
        hashes[processor_name] = hash_value
        save_json(self.processor_hash_file, hashes)


    def load_processor_hashes(self):
        """
        Load previously saved processor hashes.

        Returns:
            dict: Processor names mapped to their hashes.
        """
        return load_json(self.processor_hash_file)

<<<<<<< HEAD
    def save_secondary_result(
        self, processor_name: str, data, secondary_result_name: str
    ):
=======

    def save_secondary_result(self, processor_name: str, data, secondary_result_name: str):
>>>>>>> dd0a7b9a
        """
        Save a secondary result under a named key inside a processor's result file.

        Args:
            processor_name (str): Name of the processor.
            data: Data to serialize and save.
            secondary_result_name (str): Key name for the secondary result.
        """
        path = self.secondary_results_folder / f"{processor_name}.pkl"

        # Save under the named secondary result
        processor_results = {}
        processor_results[secondary_result_name] = data

        with open(path, "wb") as f:
            pickle.dump(processor_results, f)


    def load_all_secondary_results(self) -> dict:
        """
        Load all secondary results from cache and flatten them into {secondary_result_name: result}.

        Returns:
            dict: {secondary_result_name: result}
        """
        secondary_results = {}
        if not self.secondary_results_folder.exists():
            return secondary_results

        for pkl_file in self.secondary_results_folder.glob("*.pkl"):
            with open(pkl_file, "rb") as f:
                processor_results = pickle.load(f)

            # Flatten: {secondary_result_name: result}
            for secondary_result_name, result in processor_results.items():
                secondary_results[secondary_result_name] = result

        return secondary_results
    

    def run(self) -> list[str]:
        validation_log = []

        # --- Config file validation ---
        # Checking overall topology in config file
        self._validate_topology(self.config, validation_log)
        self._validate_start_and_end(self.config, validation_log)
        self._validate_csv_writer(self.config, validation_log)
        self._validate_if_disable_all_ts_processors_changed(self.config, validation_log)
        self._validate_if_disable_other_demand_ts_changed(self.config, validation_log)
        
        # Checking input files in config file
        self._validate_input_files(self.config, self.input_file_folder, validation_log)

        # --- Check full rerun flag ---
        full_rerun = self.config.get('force_full_rerun', False)
        if full_rerun:
            log_status('User requested a full rerun of all data.', 
                       validation_log, 
                       level="run", 
                       add_empty_line_before=True)

        # --- Source code validation ---
        # Check changes in overall code files
        files = [
            Path("./build_input_data.py"),
            Path("./src/pipeline/cache_manager.py"),
            Path("./src/utils.py"),
            Path("./src/hash_utils.py"),
            Path("./src/json_exchange.py")
        ]
        cache_name = "overall_code_files_hashes.json"
        self.overall_code_files_updated = self._validate_source_code_changes(files, cache_name)
        if self.overall_code_files_updated and not self.topology_changed:
            log_status("Certain code files that orchestrate the overall workflow have been updated, "
                       "rerunning all timeseries and generating new input excel for Backbone.", 
                       validation_log, level="run")

        # Check changes in source excel data pipeline code files
        files = [
            Path("./src/pipeline/source_excel_data_pipeline.py"),
            Path("./src/data_loader.py"),
            Path("./src/excel_exchange.py")
        ]
        cache_name = "source_data_pipeline_hashes.json"
        self.source_data_pipeline_code_updated = self._validate_source_code_changes(files, cache_name)
        if self.source_data_pipeline_code_updated and not self.topology_changed and not self.overall_code_files_updated:
            log_status("Source excel data pipeline code updated, "
                       "rerunning all timeseries and generating new input excel for Backbone.", 
                       validation_log, level="run")

        # Check timeseries pipeline code files
        files = [
            Path("./src/pipeline/timeseries_pipeline.py"),
            Path("./src/pipeline/timeseries_processor.py"),
            Path("./src/GDX_exchange.py")
        ]
        cache_name = "timeseries_pipeline_hashes.json"
        self.timeseries_pipeline_code_updated = self._validate_source_code_changes(files, cache_name)
        if self.timeseries_pipeline_code_updated and not self.topology_changed and not self.overall_code_files_updated:
            log_status("Timeseries pipeline code updated, rerunning all timeseries "
                       "and generating new input excel for Backbone.", 
                       validation_log, level="run")

        # Check BB input excel pipeline code files
        files = [
            Path("./src/pipeline/bb_excel_context.py"),
            Path("./src/build_input_excel.py"),
            Path("./src/excel_exchange.py")
        ]
        cache_name = "bb_excel_pipeline_hashes.json"
        self.bb_excel_pipeline_code_updated = self._validate_source_code_changes(files, cache_name)
        if self.bb_excel_pipeline_code_updated and not self.topology_changed and not self.overall_code_files_updated:
            log_status("BB input excel pipeline code updated, generating new input excel for Backbone.", 
                       validation_log, level="run")
        

        # --- General flags validation ---
        general_flags = self.load_dict_from_cache("general_flags.json")
        workflow_run_successfully = general_flags.get("workflow_run_successfully", False)
        bb_excel_succesfully_built = general_flags.get("bb_excel_succesfully_built", False)


        # --- Deciding what sections to rerun ---
        # checking if all timeseries need rerunning
        self.full_rerun = (full_rerun
                           or self.topology_changed  
                           or self.date_range_expanded 
                           or self.csv_writer_requested
                           or self.overall_code_files_updated
                           or self.source_data_pipeline_code_updated
                           or self.timeseries_pipeline_code_updated
                           or self.disable_all_ts_processors_changed
                           or self.disable_other_demand_ts_changed
                           or not workflow_run_successfully
                           )
        # checking if specific timeseries need rerunning
        self._validate_timeseries(self.config, validation_log, self.full_rerun, self.demand_files_changed)

        # Checking if source excels should be re-imported
        self.reimport_source_excels = (self.full_rerun
                                       or self.demand_files_changed
                                       or self.other_input_files_changed
                                       or any(self.timeseries_changed.values())
                                       or self.config.get("disable_other_demand_ts", False)
                                       or self.bb_excel_pipeline_code_updated
                                       or not bb_excel_succesfully_built
        )        

        # Checking if BB input excel needs to be rebuilt
        self.rebuild_bb_excel = (self.full_rerun
                                 or self.demand_files_changed
                                 or self.other_input_files_changed
                                 or self.bb_excel_pipeline_code_updated
                                 or not bb_excel_succesfully_built
        )  
      
        # Save current config at the end
        self.save_structural_config(self.config)


        # --- postprocessing ---
        # If full rerun, clear certain data from cache
        if self.full_rerun:    
            # General flags
            p = Path(self.cache_folder) / "general_flags.json"
            p.unlink(missing_ok=True)               
            # all_ts_domains
            p = Path(self.cache_folder) / "all_ts_domains.json"
            p.unlink(missing_ok=True)
            # all_ts_domain_pairs
            p = Path(self.cache_folder) / "all_ts_domain_pairs.json"
            p.unlink(missing_ok=True)
            # Secondary results
            shutil.rmtree(self.secondary_results_folder, ignore_errors=True)
            self.secondary_results_folder.mkdir(parents=True, exist_ok=True)            

        return validation_log<|MERGE_RESOLUTION|>--- conflicted
+++ resolved
@@ -53,13 +53,9 @@
         self.csv_writer_requested = False
         self.demand_files_changed = False
         self.other_input_files_changed = False
-<<<<<<< HEAD
-
-=======
         self.disable_all_ts_processors_changed = False
         self.disable_other_demand_ts_changed = False
         
->>>>>>> dd0a7b9a
         self.timeseries_changed = {}
 
         # Storting general rerun switches
@@ -67,154 +63,8 @@
         self.rerun_all_ts = False
         self.rebuild_bb_excel = False
 
-<<<<<<< HEAD
-    def run(self) -> list[str]:
-        validation_log = []
-
-        # --- Config file validation ---
-        # Checking overall topology in config file
-        log = self._validate_topology(self.config)
-        validation_log.extend(log)
-
-        log = self._validate_start_and_end(self.config)
-        validation_log.extend(log)
-
-        log = self._validate_csv_writer(self.config)
-        validation_log.extend(log)
-
-        # Checking input files in config file
-        log = self._validate_input_files(self.config, self.input_file_folder)
-        validation_log.extend(log)
-
-        # Save current config
-        self.save_structural_config(self.config)
-
-        # --- Check full rerun flag ---
-        full_rerun = self.config.get("force_full_rerun", False)
-        if full_rerun:
-            log_status(
-                "User requested full rerun of all data.",
-                validation_log,
-                level="run",
-                add_empty_line_before=True,
-            )
-
-        # --- Source code validation ---
-        # Check changes in overall code files
-        files = [
-            Path("./build_input_data.py"),
-            Path("./src/pipeline/cache_manager.py"),
-            Path("./src/utils.py"),
-            Path("./src/hash_utils.py"),
-            Path("./src/json_exchange.py")
-        ]
-        cache_name = "overall_code_files_hashes.json"
-        self.overall_code_files_updated = self._validate_source_code_changes(files, cache_name)
-        if self.overall_code_files_updated and not self.topology_changed:
-            log_status("Certain code files that orchestrate the overall workflow have been updated, "
-                       "rerunning all timeseries and generating new input excel for Backbone.", 
-                       validation_log, level="run")
-
-        # Check changes in source excel data pipeline code files
-        files = [
-            Path("./src/pipeline/source_excel_data_pipeline.py"),
-            Path("./src/data_loader.py"),
-            Path("./src/excel_exchange.py")
-        ]
-        cache_name = "source_data_pipeline_hashes.json"
-        self.source_data_pipeline_code_updated = self._validate_source_code_changes(files, cache_name)
-        if self.source_data_pipeline_code_updated and not self.topology_changed and not self.overall_code_files_updated:
-            log_status("Source excel data pipeline code updated, "
-                       "rerunning all timeseries and generating new input excel for Backbone.", 
-                       validation_log, level="run")
-
-        # Check timeseries pipeline code files
-        files = [
-            Path("./src/pipeline/timeseries_pipeline.py"),
-            Path("./src/pipeline/timeseries_processor.py"),
-            Path("./src/GDX_exchange.py"),
-        ]
-        cache_name = "timeseries_pipeline_hashes.json"
-        self.timeseries_pipeline_code_updated = self._validate_source_code_changes(files, cache_name)
-        if self.timeseries_pipeline_code_updated and not self.topology_changed and not self.overall_code_files_updated:
-            log_status("Timeseries pipeline code updated, rerunning all timeseries "
-                       "and generating new input excel for Backbone.", 
-                       validation_log, level="run")
-
-        # Check BB input excel pipeline code files
-        files = [
-            Path("./src/pipeline/bb_excel_context.py"),
-            Path("./src/build_input_excel.py"),
-            Path("./src/excel_exchange.py"),
-        ]
-        cache_name = "bb_excel_pipeline_hashes.json"
-        self.bb_excel_pipeline_code_updated = self._validate_source_code_changes(files, cache_name)
-        if self.bb_excel_pipeline_code_updated and not self.topology_changed and not self.overall_code_files_updated:
-            log_status("BB input excel pipeline code updated, generating new input excel for Backbone.", 
-                       validation_log, level="run")
-        
-
-        # --- General flags validation ---
-        general_flags = self.load_dict_from_cache("general_flags.json")
-        workflow_run_successfully = general_flags.get(
-            "workflow_run_successfully", False
-        )
-        bb_excel_succesfully_built = general_flags.get(
-            "bb_excel_succesfully_built", False
-        )
-
-        # --- Deciding what sections to rerun ---
-        # checking if all timeseries need rerunning
-        self.full_rerun = (full_rerun
-                           or self.topology_changed  
-                           or self.date_range_expanded 
-                           or self.csv_writer_requested
-                           or self.overall_code_files_updated
-                           or self.source_data_pipeline_code_updated
-                           or self.timeseries_pipeline_code_updated
-                           or not workflow_run_successfully
-                           )
-        # checking if specific timeseries need rerunning
-        log = self._validate_timeseries(
-            self.config, self.full_rerun, self.demand_files_changed
-        )
-        validation_log.extend(log)
-
-        # Checking if source excels should be re-imported
-        self.reimport_source_excels = (
-            self.full_rerun
-            or self.demand_files_changed
-            or self.other_input_files_changed
-            or self.bb_excel_pipeline_code_updated
-            or not bb_excel_succesfully_built
-        )
-
-        # Checking if BB input excel needs to be rebuilt
-        self.rebuild_bb_excel = self.reimport_source_excels
-
-        # --- postprocessing ---
-        # If full rerun, clear certain data from cache
-        if self.full_rerun:
-            # General flags
-            p = Path(self.cache_folder) / "general_flags.json"
-            p.unlink(missing_ok=True)
-            # all_ts_domains
-            p = Path(self.cache_folder) / "all_ts_domains.json"
-            p.unlink(missing_ok=True)
-            # all_ts_domain_pairs
-            p = Path(self.cache_folder) / "all_ts_domain_pairs.json"
-            p.unlink(missing_ok=True)
-            # Secondary results
-            shutil.rmtree(self.secondary_results_folder, ignore_errors=True)
-            self.secondary_results_folder.mkdir(parents=True, exist_ok=True)
-
-        return validation_log
-
-    def _validate_topology(self, config: dict) -> list[str]:
-=======
 
     def _validate_topology(self, config: dict, log: list[str]):
->>>>>>> dd0a7b9a
         prev = self.load_structural_config()
 
         # If previous config was never saved, treat it as a change
@@ -223,24 +73,13 @@
         else:
             keys = ["country_codes", "exclude_grids", "exclude_nodes"]
             self.topology_changed = any(prev.get(k) != config.get(k) for k in keys)
-
+    
         # Printing to log
         if self.topology_changed:
-<<<<<<< HEAD
-            log_status(
-                "Config file topology, e.g. included countries, have changed or "
-                "this is the first run. Starting a full rerun.",
-                validation_log,
-                level="run",
-            )
-
-        return validation_log
-=======
             log_status("Config file topology, e.g. included countries, have changed or " 
                        "this is the first run. Starting a full rerun.", 
                        log, level="run")
     
->>>>>>> dd0a7b9a
 
     def _validate_start_and_end(self, config: dict, log: list[str]):
         prev = self.load_structural_config()
@@ -249,8 +88,7 @@
         if not prev:
             self.date_range_expanded = True
 
-        def parse(dt):
-            return datetime.strptime(dt, "%Y-%m-%d %H:%M:%S")
+        def parse(dt): return datetime.strptime(dt, "%Y-%m-%d %H:%M:%S")
 
         old_start = parse(prev.get("start_date", config["start_date"]))
         old_end = parse(prev.get("end_date", config["end_date"]))
@@ -261,26 +99,6 @@
 
         # Printing to log
         if self.date_range_expanded:
-<<<<<<< HEAD
-            log_status(
-                "Requested time range has expanded from previous run, rerunning all timeseries.",
-                validation_log,
-                level="run",
-            )
-
-        return validation_log
-
-    def _validate_csv_writer(self, config: dict) -> list[str]:
-        prev = self.load_structural_config()
-
-        # If previous config was never saved, treat it as a change
-        if not prev:
-            return []
-
-        self.csv_writer_requested = not prev.get(
-            "write_csv_files", False
-        ) and config.get("write_csv_files", False)
-=======
             log_status("Requested time range has expanded from previous run, rerunning all timeseries.", 
                        log, level="run")
 
@@ -290,17 +108,9 @@
         prev = self.load_structural_config()
 
         self.csv_writer_requested = not prev.get("write_csv_files", False) and config.get("write_csv_files", False)
->>>>>>> dd0a7b9a
 
         # Printing to log
         if self.csv_writer_requested and not self.topology_changed:
-<<<<<<< HEAD
-            log_status(
-                "Config file now wants to print csv files, rerunning all timeseries.",
-                validation_log,
-                level="run",
-            )
-=======
             log_status('Config file now wants to print csv files, rerunning all timeseries.', log, level="run")
 
 
@@ -328,7 +138,6 @@
         curr_status = config.get("disable_other_demand_ts", False)
         if prev_status != curr_status:
             self.disable_other_demand_ts_changed = True
->>>>>>> dd0a7b9a
 
         # Printing to log
         if self.disable_other_demand_ts_changed and not self.topology_changed and prev_status:
@@ -336,12 +145,8 @@
         if self.disable_other_demand_ts_changed and not self.topology_changed and curr_status:
             log_status('Other demand timeseries were previously enabled, but are now disabled. Starting a full rerun.', log, level="run")
 
-<<<<<<< HEAD
-    def _validate_source_code_changes(self, files: list[Path], cache_name: str) -> bool:
-=======
 
     def _validate_source_code_changes(self, files: list[Path], cache_name: str):
->>>>>>> dd0a7b9a
         """
         Check if any of the given source code files have changed since the last run.
 
@@ -364,34 +169,22 @@
         previous_hashes = load_json(hash_store_path)
 
         # Determine if any file has changed by comparing hashes
-        changed = any(
-            previous_hashes.get(str(f)) != h for f, h in current_hashes.items()
-        )
+        changed = any(previous_hashes.get(str(f)) != h for f, h in current_hashes.items())
 
         # Update cache with current hashes
         save_json(hash_store_path, current_hashes)
 
         return changed
 
-<<<<<<< HEAD
-    def _validate_input_files(self, config: dict, input_folder: Path) -> list[str]:
-=======
 
     def _validate_input_files(self, config: dict, input_folder: Path, log: list[str]):
->>>>>>> dd0a7b9a
-        """
-        Checks if input excel files have changed by comparing the file lists in config file and
+        """
+        Checks if input excel files have changed by comparing the file lists in config file and 
         with stored hashes of the included files.
-
+    
         Args:
             config (dict): Parsed configuration dictionary.
             input_folder (Path): Folder containing all input excel files.
-<<<<<<< HEAD
-
-        Returns:
-            dictionary: {'changed_status': {category: boolean}, 'log': str}
-=======
->>>>>>> dd0a7b9a
         """
         prev_input_hashes = load_json(self.input_data_hash_file)
         category_status = {}
@@ -399,65 +192,38 @@
         all_hashes_to_save = {}
 
         for category in [
-            "unittypedata_files",
-            "fueldata_files",
-            "emissiondata_files",
-            "demanddata_files",
-            "transferdata_files",
-            "unitdata_files",
-            "storagedata_files",
+            "unittypedata_files", "fueldata_files", "emissiondata_files",
+            "demanddata_files", "transferdata_files", 
+            "unitdata_files", "storagedata_files"
         ]:
             current_files = config.get(category, [])
-            current_hashes = {
-                f: compute_file_hash(input_folder / f) for f in current_files
-            }
+            current_hashes = {f: compute_file_hash(input_folder / f) for f in current_files}
             prev_hashes = prev_input_hashes.get(category, {})
 
-            changed = current_hashes != prev_hashes or set(current_files) != set(
-                prev_hashes.keys()
+            changed = (
+                current_hashes != prev_hashes or 
+                set(current_files) != set(prev_hashes.keys())
             )
 
             category_status[category] = changed
             all_hashes_to_save[category] = current_hashes
 
             if changed and not self.topology_changed:
-<<<<<<< HEAD
-                log_status(
-                    f"Input data files changed in category '{category}', rerunning necessary steps.",
-                    validation_log,
-                    level="run",
-                )
-=======
                 log_status(f"Input data files changed in category '{category}', rerunning necessary steps.", 
                            log, level="run")
->>>>>>> dd0a7b9a
 
         # Save all current hashes
         save_json(self.input_data_hash_file, all_hashes_to_save)
 
         # Check flags used in the main logic
-        self.demand_files_changed = category_status["demanddata_files"]
+        self.demand_files_changed = category_status['demanddata_files']
         self.other_input_files_changed = any(
-            changed
-            for key, changed in category_status.items()
-            if key != "demanddata_files"
+            changed for key, changed in category_status.items() if key != 'demanddata_files'
         )
 
-<<<<<<< HEAD
-        # Return logs
-        return validation_log
-
-    def _validate_timeseries(
-        self,
-        config: dict,
-        rerun_all_ts: bool = False,
-        demand_files_changed: bool = False,
-    ) -> list[str]:
-=======
 
     def _validate_timeseries(self, config: dict, log: list[str], rerun_all_ts: bool = False, 
                              demand_files_changed: bool = False):
->>>>>>> dd0a7b9a
         """
         Compare current timeseries specs to previously cached ones and detect changes.
 
@@ -480,20 +246,6 @@
 
             self.timeseries_changed[key] = changed
 
-<<<<<<< HEAD
-        # Printing to log
-        validation_log = []
-        changed_keys = [k for k, v in self.timeseries_changed.items() if v]
-        if changed_keys and not self.topology_changed:
-            log_status(
-                f'Rerunning following timeseries: {", ".join(changed_keys)}',
-                validation_log,
-                level="info",
-            )
-
-        return validation_log
-=======
->>>>>>> dd0a7b9a
 
     def load_structural_config(self) -> dict:
         return load_json(self.cache_folder / "config_structural.json")
@@ -501,19 +253,9 @@
 
     def save_structural_config(self, config: dict):
         relevant_keys = [
-<<<<<<< HEAD
-            "country_codes",
-            "exclude_grids",
-            "exclude_nodes",
-            "start_date",
-            "end_date",
-            "write_csv_files",
-            "timeseries_specs",
-=======
             "country_codes", "exclude_grids", "exclude_nodes",
             "start_date", "end_date", "write_csv_files", 
             "disable_all_ts_processors", "disable_other_demand_ts", "timeseries_specs"
->>>>>>> dd0a7b9a
         ]
         data = {k: config[k] for k in relevant_keys if k in config}
         save_json(self.cache_folder / "config_structural.json", data)
@@ -531,19 +273,21 @@
 
         # convert any top-level sets into lists
         clean_data = {
-            k: (list(v) if isinstance(v, set) else v) for k, v in data.items()
+            k: (list(v) if isinstance(v, set) else v)
+            for k, v in data.items()
         }
 
         save_json(file_path, clean_data)
+
 
     def load_dict_from_cache(self, filename: str):
         """
         Load a dictionary from the cache folder under the given filename,
         reconstructing any sets or list-of-tuples that were serialized as JSON arrays.
-
+    
         Args:
             filename (str): Name of the JSON file (e.g. "my_cache.json").
-
+    
         Returns:
             dict: The data with outer lists converted back into sets or list-of-tuples.
         """
@@ -552,7 +296,7 @@
             raw = load_json(file_path)  # returns a dict with JSON types
         except:
             return {}
-
+    
         reconstructed = {}
         for key, val in raw.items():
             if isinstance(val, list):
@@ -565,7 +309,7 @@
             else:
                 # leave anything else untouched
                 reconstructed[key] = val
-
+    
         return reconstructed
 
 
@@ -614,6 +358,7 @@
         # 3) Save back to cache
         self.save_dict_to_cache(merged, filename)
 
+
     def save_processor_hash(self, processor_name: str, hash_value: str):
         """
         Save the hash of a specific processor.
@@ -636,17 +381,11 @@
         """
         return load_json(self.processor_hash_file)
 
-<<<<<<< HEAD
-    def save_secondary_result(
-        self, processor_name: str, data, secondary_result_name: str
-    ):
-=======
 
     def save_secondary_result(self, processor_name: str, data, secondary_result_name: str):
->>>>>>> dd0a7b9a
         """
         Save a secondary result under a named key inside a processor's result file.
-
+    
         Args:
             processor_name (str): Name of the processor.
             data: Data to serialize and save.
@@ -657,7 +396,7 @@
         # Save under the named secondary result
         processor_results = {}
         processor_results[secondary_result_name] = data
-
+    
         with open(path, "wb") as f:
             pickle.dump(processor_results, f)
 
