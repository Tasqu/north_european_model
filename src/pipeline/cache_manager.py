--- conflicted
+++ resolved
@@ -7,6 +7,7 @@
 from datetime import datetime
 import shutil
 
+
 class CacheManager:
     """
     CacheManager handles the saving and loading of critical run information to enable
@@ -51,7 +52,7 @@
         self.csv_writer_requested = False
         self.demand_files_changed = False
         self.other_input_files_changed = False
-        
+
         self.timeseries_changed = {}
 
         # Storting general rerun switches
@@ -59,7 +60,6 @@
         self.rerun_all_ts = False
         self.rebuild_bb_excel = False
 
-
     def run(self) -> list[str]:
         validation_log = []
 
@@ -73,103 +73,121 @@
 
         log = self._validate_csv_writer(self.config)
         validation_log.extend(log)
-        
+
         # Checking input files in config file
         log = self._validate_input_files(self.config, self.input_file_folder)
         validation_log.extend(log)
-      
+
         # Save current config
         self.save_structural_config(self.config)
 
         # --- Check full rerun flag ---
-        full_rerun = self.config.get('force_full_rerun', False)
+        full_rerun = self.config.get("force_full_rerun", False)
         if full_rerun:
-            log_status('User requested full rerun of all data.', 
-                       validation_log, 
-                       level="run", 
-                       add_empty_line_before=True)
+            log_status(
+                "User requested full rerun of all data.",
+                validation_log,
+                level="run",
+                add_empty_line_before=True,
+            )
 
         # --- Source code validation ---
         # Check changes in source excel data pipeline code files
         files = [
             Path("./src/pipeline/source_excel_data_pipeline.py"),
-            Path("./src/data_loader.py")
+            Path("./src/data_loader.py"),
         ]
         cache_name = "source_data_pipeline_hashes.json"
-        self.source_data_pipeline_code_updated = self._validate_source_code_changes(files, cache_name)
+        self.source_data_pipeline_code_updated = self._validate_source_code_changes(
+            files, cache_name
+        )
         if self.source_data_pipeline_code_updated and not self.topology_changed:
-            log_status("Source excel data pipeline code updated, "
-                       "rerunning all timeseries and generating new input excel for Backbone.", 
-                       validation_log, level="run")
+            log_status(
+                "Source excel data pipeline code updated, "
+                "rerunning all timeseries and generating new input excel for Backbone.",
+                validation_log,
+                level="run",
+            )
 
         # Check timeseries pipeline code files
         files = [
             Path("./src/pipeline/timeseries_pipeline.py"),
             Path("./src/pipeline/timeseries_processor.py"),
-            Path("./src/GDX_exchange.py")
+            Path("./src/GDX_exchange.py"),
         ]
         cache_name = "timeseries_pipeline_hashes.json"
-        self.timeseries_pipeline_code_updated = self._validate_source_code_changes(files, cache_name)
+        self.timeseries_pipeline_code_updated = self._validate_source_code_changes(
+            files, cache_name
+        )
         if self.timeseries_pipeline_code_updated and not self.topology_changed:
-            log_status("Timeseries pipeline code updated, rerunning all timeseries "
-                       "and generating new input excel for Backbone.", 
-                       validation_log, level="run")
+            log_status(
+                "Timeseries pipeline code updated, rerunning all timeseries "
+                "and generating new input excel for Backbone.",
+                validation_log,
+                level="run",
+            )
 
         # Check BB input excel pipeline code files
         files = [
             Path("./src/pipeline/bb_excel_context.py"),
             Path("./src/build_input_excel.py"),
-            Path("./src/excel_exchange.py")
+            Path("./src/excel_exchange.py"),
         ]
         cache_name = "bb_excel_pipeline_hashes.json"
-        self.bb_excel_pipeline_code_updated = self._validate_source_code_changes(files, cache_name)
+        self.bb_excel_pipeline_code_updated = self._validate_source_code_changes(
+            files, cache_name
+        )
         if self.bb_excel_pipeline_code_updated and not self.topology_changed:
-            log_status("BB input excel pipeline code updated, generating new input excel for Backbone.", 
-                       validation_log, level="run")
-        
+            log_status(
+                "BB input excel pipeline code updated, generating new input excel for Backbone.",
+                validation_log,
+                level="run",
+            )
 
         # --- General flags validation ---
         general_flags = self.load_dict_from_cache("general_flags.json")
-        workflow_run_successfully = general_flags.get("workflow_run_successfully", False)
-        bb_excel_succesfully_built = general_flags.get("bb_excel_succesfully_built", False)
-
+        workflow_run_successfully = general_flags.get(
+            "workflow_run_successfully", False
+        )
+        bb_excel_succesfully_built = general_flags.get(
+            "bb_excel_succesfully_built", False
+        )
 
         # --- Deciding what sections to rerun ---
         # checking if all timeseries need rerunning
-<<<<<<< HEAD
-        self.full_rerun = (self.config.get('force_full_rerun')
-=======
-        self.full_rerun = (full_rerun
->>>>>>> 324e886c
-                           or self.topology_changed  
-                           or self.date_range_expanded 
-                           or self.csv_writer_requested
-                           or self.source_data_pipeline_code_updated
-                           or self.timeseries_pipeline_code_updated
-                           or not workflow_run_successfully
-                           )
+        self.full_rerun = (
+            full_rerun
+            or self.topology_changed
+            or self.date_range_expanded
+            or self.csv_writer_requested
+            or self.source_data_pipeline_code_updated
+            or self.timeseries_pipeline_code_updated
+            or not workflow_run_successfully
+        )
         # checking if specific timeseries need rerunning
-        log = self._validate_timeseries(self.config, self.full_rerun, self.demand_files_changed)
+        log = self._validate_timeseries(
+            self.config, self.full_rerun, self.demand_files_changed
+        )
         validation_log.extend(log)
 
         # Checking if source excels should be re-imported
-        self.reimport_source_excels = (self.full_rerun
-                                       or self.demand_files_changed
-                                       or self.other_input_files_changed
-                                       or self.bb_excel_pipeline_code_updated
-                                       or not bb_excel_succesfully_built
-        )        
+        self.reimport_source_excels = (
+            self.full_rerun
+            or self.demand_files_changed
+            or self.other_input_files_changed
+            or self.bb_excel_pipeline_code_updated
+            or not bb_excel_succesfully_built
+        )
 
         # Checking if BB input excel needs to be rebuilt
         self.rebuild_bb_excel = self.reimport_source_excels
 
-
         # --- postprocessing ---
         # If full rerun, clear certain data from cache
-        if self.full_rerun:    
+        if self.full_rerun:
             # General flags
             p = Path(self.cache_folder) / "general_flags.json"
-            p.unlink(missing_ok=True)               
+            p.unlink(missing_ok=True)
             # all_ts_domains
             p = Path(self.cache_folder) / "all_ts_domains.json"
             p.unlink(missing_ok=True)
@@ -178,10 +196,9 @@
             p.unlink(missing_ok=True)
             # Secondary results
             shutil.rmtree(self.secondary_results_folder, ignore_errors=True)
-            self.secondary_results_folder.mkdir(parents=True, exist_ok=True)            
+            self.secondary_results_folder.mkdir(parents=True, exist_ok=True)
 
         return validation_log
-
 
     def _validate_topology(self, config: dict) -> list[str]:
         prev = self.load_structural_config()
@@ -192,16 +209,18 @@
         else:
             keys = ["country_codes", "exclude_grids", "exclude_nodes"]
             self.topology_changed = any(prev.get(k) != config.get(k) for k in keys)
-    
+
         # Printing to log
         validation_log = []
         if self.topology_changed:
-            log_status("Config file topology, e.g. included countries, have changed or " 
-                       "this is the first run. Starting a full rerun.", 
-                       validation_log, level="run")
+            log_status(
+                "Config file topology, e.g. included countries, have changed or "
+                "this is the first run. Starting a full rerun.",
+                validation_log,
+                level="run",
+            )
 
         return validation_log
-    
 
     def _validate_start_and_end(self, config: dict) -> list[str]:
         prev = self.load_structural_config()
@@ -210,7 +229,8 @@
         if not prev:
             self.date_range_expanded = True
 
-        def parse(dt): return datetime.strptime(dt, "%Y-%m-%d %H:%M:%S")
+        def parse(dt):
+            return datetime.strptime(dt, "%Y-%m-%d %H:%M:%S")
 
         old_start = parse(prev.get("start_date", config["start_date"]))
         old_end = parse(prev.get("end_date", config["end_date"]))
@@ -222,11 +242,13 @@
         # Printing to log
         validation_log = []
         if self.date_range_expanded:
-            log_status("Requested time range has expanded from previous run, rerunning all timeseries.", 
-                       validation_log, level="run")
+            log_status(
+                "Requested time range has expanded from previous run, rerunning all timeseries.",
+                validation_log,
+                level="run",
+            )
 
         return validation_log
-
 
     def _validate_csv_writer(self, config: dict) -> list[str]:
         prev = self.load_structural_config()
@@ -235,15 +257,20 @@
         if not prev:
             return []
 
-        self.csv_writer_requested = not prev.get("write_csv_files", False) and config.get("write_csv_files", False)
+        self.csv_writer_requested = not prev.get(
+            "write_csv_files", False
+        ) and config.get("write_csv_files", False)
 
         # Printing to log
         validation_log = []
         if self.csv_writer_requested and not self.topology_changed:
-            log_status('Config file now wants to print csv files, rerunning all timeseries.', validation_log, level="run")
+            log_status(
+                "Config file now wants to print csv files, rerunning all timeseries.",
+                validation_log,
+                level="run",
+            )
 
         return validation_log
-
 
     def _validate_source_code_changes(self, files: list[Path], cache_name: str) -> bool:
         """
@@ -268,23 +295,24 @@
         previous_hashes = load_json(hash_store_path)
 
         # Determine if any file has changed by comparing hashes
-        changed = any(previous_hashes.get(str(f)) != h for f, h in current_hashes.items())
+        changed = any(
+            previous_hashes.get(str(f)) != h for f, h in current_hashes.items()
+        )
 
         # Update cache with current hashes
         save_json(hash_store_path, current_hashes)
 
         return changed
 
-
     def _validate_input_files(self, config: dict, input_folder: Path) -> list[str]:
         """
-        Checks if input excel files have changed by comparing the file lists in config file and 
+        Checks if input excel files have changed by comparing the file lists in config file and
         with stored hashes of the included files.
-    
+
         Args:
             config (dict): Parsed configuration dictionary.
             input_folder (Path): Folder containing all input excel files.
-    
+
         Returns:
             dictionary: {'changed_status': {category: boolean}, 'log': str}
         """
@@ -295,40 +323,54 @@
         all_hashes_to_save = {}
 
         for category in [
-            "unittypedata_files", "fueldata_files", "emissiondata_files",
-            "demanddata_files", "transferdata_files", 
-            "unitdata_files", "storagedata_files"
+            "unittypedata_files",
+            "fueldata_files",
+            "emissiondata_files",
+            "demanddata_files",
+            "transferdata_files",
+            "unitdata_files",
+            "storagedata_files",
         ]:
             current_files = config.get(category, [])
-            current_hashes = {f: compute_file_hash(input_folder / f) for f in current_files}
+            current_hashes = {
+                f: compute_file_hash(input_folder / f) for f in current_files
+            }
             prev_hashes = prev_input_hashes.get(category, {})
 
-            changed = (
-                current_hashes != prev_hashes or 
-                set(current_files) != set(prev_hashes.keys())
+            changed = current_hashes != prev_hashes or set(current_files) != set(
+                prev_hashes.keys()
             )
 
             category_status[category] = changed
             all_hashes_to_save[category] = current_hashes
 
             if changed and not self.topology_changed:
-                log_status(f"Input data files changed in category '{category}', rerunning necessary steps.", 
-                           validation_log, level="run")
+                log_status(
+                    f"Input data files changed in category '{category}', rerunning necessary steps.",
+                    validation_log,
+                    level="run",
+                )
 
         # Save all current hashes
         save_json(self.input_data_hash_file, all_hashes_to_save)
 
         # Check flags used in the main logic
-        self.demand_files_changed = category_status['demanddata_files']
+        self.demand_files_changed = category_status["demanddata_files"]
         self.other_input_files_changed = any(
-            changed for key, changed in category_status.items() if key != 'demanddata_files'
+            changed
+            for key, changed in category_status.items()
+            if key != "demanddata_files"
         )
 
         # Return logs
         return validation_log
 
-
-    def _validate_timeseries(self, config: dict, rerun_all_ts: bool = False, demand_files_changed: bool = False) -> list[str]:
+    def _validate_timeseries(
+        self,
+        config: dict,
+        rerun_all_ts: bool = False,
+        demand_files_changed: bool = False,
+    ) -> list[str]:
         """
         Compare current timeseries specs to previously cached ones and detect changes.
 
@@ -361,19 +403,23 @@
             log_status(
                 f'Rerunning following timeseries: {", ".join(changed_keys)}',
                 validation_log,
-                level="info"
+                level="info",
             )
 
         return validation_log
-
 
     def load_structural_config(self) -> dict:
         return load_json(self.cache_folder / "config_structural.json")
 
     def save_structural_config(self, config: dict):
         relevant_keys = [
-            "country_codes", "exclude_grids", "exclude_nodes",
-            "start_date", "end_date", "write_csv_files", "timeseries_specs"
+            "country_codes",
+            "exclude_grids",
+            "exclude_nodes",
+            "start_date",
+            "end_date",
+            "write_csv_files",
+            "timeseries_specs",
         ]
         data = {k: config[k] for k in relevant_keys if k in config}
         save_json(self.cache_folder / "config_structural.json", data)
@@ -390,21 +436,19 @@
 
         # convert any top-level sets into lists
         clean_data = {
-            k: (list(v) if isinstance(v, set) else v)
-            for k, v in data.items()
+            k: (list(v) if isinstance(v, set) else v) for k, v in data.items()
         }
 
         save_json(file_path, clean_data)
-
 
     def load_dict_from_cache(self, filename: str):
         """
         Load a dictionary from the cache folder under the given filename,
         reconstructing any sets or list-of-tuples that were serialized as JSON arrays.
-    
+
         Args:
             filename (str): Name of the JSON file (e.g. "my_cache.json").
-    
+
         Returns:
             dict: The data with outer lists converted back into sets or list-of-tuples.
         """
@@ -413,7 +457,7 @@
             raw = load_json(file_path)  # returns a dict with JSON types
         except:
             return {}
-    
+
         reconstructed = {}
         for key, val in raw.items():
             if isinstance(val, list):
@@ -426,7 +470,7 @@
             else:
                 # leave anything else untouched
                 reconstructed[key] = val
-    
+
         return reconstructed
 
     def merge_dict_to_cache(self, data: dict, filename: str):
@@ -474,7 +518,6 @@
         # 3) Save back to cache
         self.save_dict_to_cache(merged, filename)
 
-
     def save_processor_hash(self, processor_name: str, hash_value: str):
         """
         Save the hash of a specific processor.
@@ -496,10 +539,12 @@
         """
         return load_json(self.processor_hash_file)
 
-    def save_secondary_result(self, processor_name: str, data, secondary_result_name: str):
+    def save_secondary_result(
+        self, processor_name: str, data, secondary_result_name: str
+    ):
         """
         Save a secondary result under a named key inside a processor's result file.
-    
+
         Args:
             processor_name (str): Name of the processor.
             data: Data to serialize and save.
@@ -510,7 +555,7 @@
         # Save under the named secondary result
         processor_results = {}
         processor_results[secondary_result_name] = data
-    
+
         with open(path, "wb") as f:
             pickle.dump(processor_results, f)
 
