# dependencies: pandas, openpyxl
# Tested with Python 3.12.7
import pandas as pd
import os
import sys

r"""

--- Required input ---

- TYNDP 2024 Excel files from https://2024.entsos-tyndp-scenarios.eu/download/
    * (1) "20231103 - Electricity and Hydrogen Reference Grid & Investment Candidates.xlsx"
        download "Electricity and Hydrogen Reference Grid & Investment Candidates After Public Consultation"
    From ENTSO-E & ENTSOG TYNDP 2024 Scenarios  – Outputs, 
    download "NT+ 2030 Modelling Results - Climate Year 2009" (and/or similar 2040 file) for 
    * (2) "MMStandardOutputFile_NT2030_Plexos_CY2009_2.5_v40.xlsx"
    * (3) "MMStandardOutputFile_NT2040_Plexos_CY2009_2.5_v40.xlsx"

- One additional file shared as a part of this repository (./src_files/data_scripts)
    * (4) historical_transfer_ramps.xlsx

--- What this script does ---

- Processes TYNDP 2024 data into NE model input.
- Adds ramp limits from historical_transfer_ramps.xlsx
- Renames and aggregates some TYNDP 2024 Generator_IDs as well as transmission lines to make them 
    match with existing IDs/lines in the NE model
    * see gen_id_renamings and gen_id_aggregations_loc
- Produces an output Excel file (Data_for_TYNDP-2024_National_Trends.xlsx) that 
    * contains NE model input sheets unitdata, demanddata_elec, transferdata
    * These should be copied into \src_files\data_files\TYNDP-2024_National_Trends.xlsx
    * additional documentation sheets trans_capacities, trans_missing_ref_capacities, trans_self_loops
- See TYNDP-2024_National_Trends.xlsx for further instructions    

--- Sheet-level info ---

- unitdata
    * Processed unit data from sources 2 and 3 ("Yearly Outputs" sheet)
- demanddata_elec
    * native electricity demands from sources 2 and 3 ("Yearly Outputs" sheet), values converted from GWh to TWh
    * ramp limits from historical_transfer_ramps.xlsx
- transferdata
    * processed transmission line capacities from sources 1, 2 and 3
    * reference grid capacities from source 1 are compared with modelled maximum flows in sources 2 and 3 -> whichever is higher is chosen as the final capacity

"""

# --- USER SETTINGS ---

# choose National Trends scenario years
chosen_NT_years = [2030, 2040]
assert len(chosen_NT_years) > 0, "No years entered in chosen_NT_years."
for year in chosen_NT_years:
    assert year in [2030, 2040], f"Invalid year entered in chosen_NT_years: {year}. Only 2030 and 2040 are allowed."

plexos_results_filename, path_to_MMStandardOutputFile = [{}, {}]
for year in chosen_NT_years:
    plexos_results_filename[year] = f'MMStandardOutputFile_NT{year}_Plexos_CY2009_2.5_v40.xlsx'
    path_to_MMStandardOutputFile[year] = os.path.normpath(f'./{plexos_results_filename[year]}')

ref_grid_inv_candidate_filename = '20231103 - Electricity and Hydrogen Reference Grid & Investment Candidates.xlsx'
path_to_ref_grid_inv_candidates_file = os.path.normpath(f'./{ref_grid_inv_candidate_filename}')

historical_ramp_limits_filename = 'historical_transfer_ramps.xlsx'
historical_ramp_limits_file_path = os.path.normpath(f'./{historical_ramp_limits_filename}')

# name for the output file of the script
<<<<<<< HEAD
output_filename = 'Data_for_TYNDP-2024_National_Trends.xlsx'
output_filename_path = os.path.normpath(f'./{output_filename}')


=======
output_filename = 'TYNDP-2024_National_Trends.xlsx'
output_filename_path = os.path.normpath(f'./{output_filename}')

# --- END OF USER SETTINGS ---


# check if the output will be overwritten
def check_chosen_output(output_filename_path:str):
    if os.path.exists(output_filename_path):
        print(f'\nWARNING: {output_filename_path} already exists.')
        user_answer = input('\n Do you want to overwrite it (write "yes" to proceed)?\n')
        if user_answer != 'yes':
            sys.exit('\nScript aborted to avoid overwriting output file.')

>>>>>>> 8d98b53b

# --- TRANSLATING PLEXOS MAPPINGS TO NE MODEL ---

# a dict to determine which country codes in the plexos results will be aggregated together in the NE model
# a slightly modified version of this is defined below for the reference grid excel file
agg_plexos_locations = {
    'AT00': ['AT00'],
    'BE00': ['BE00', 'BEOF'],
    'CH00': ['CH00'],
    'DE00': ['DE00', 'DEKF'],
    'DKE1': ['DKE1', 'DKBH', 'DKKF'],
    'DKW1': ['DKW1'],
    'EE00': ['EE00', 'EEOF'],
    'ES00': ['ES00'],
    'FI00': ['FI00'],
    'FR00': ['FR00', 'FR15'],
    'LT00': ['LT00', 'LTOF'],
    'LV00': ['LV00'],
    'NL00': ['NL00', 'NLLL'],
    'NOM1': ['NOM1'],
    'NON1': ['NON1'],
    'NOS0': ['NOS0'],
    'PL00': ['PL00'],
    'SE01': ['SE01'],
    'SE02': ['SE02'],
    'SE03': ['SE03'],
    'SE04': ['SE04'],
    'UK00': ['UK00', 'UKNI']
}

# the reference grid contains additional country codes for Poland
# the code uses either agg_plexos_locations or agg_ref_grid_locations depending on the Excel file
agg_ref_grid_locations = agg_plexos_locations.copy()
agg_ref_grid_locations['PL00'] = ['PL00', 'PL00I', 'PL00E']

# NOTE: the TYNDP2024 data has Generator_IDs with no direct equivalent in NE model data set
# this renames some of them to existing counterparts in the existing data
gen_id_renamings =    {
    # same value (as in key-value pair) twice -> capacities will be aggregated after renaming
    'Demand Side Response Explicit':        'DR cutoff tier 1', 
    'Demand Side Response Implicit':        'DR cutoff tier 1',

    # these choices are debatable
    # comments at end of line are alternative Generator_IDs in maf2020
    'Battery Storage charge (load)':        'Battery charger 4h',       # Battery charger
    'Battery Storage discharge (gen.)':     'Battery discharger 4h',    # Battery discharger
    'Hard Coal biofuel':                    'Hard coal new Bio',        # Hard coal old 1 Bio, Hard coal old 2 Bio
    'Lignite biofuel':                      'Lignite old 1 Bio',        # Lignite old 2 Bio
    'Gas biofuel':                          'Gas CCGT old 2 Bio',       # Gas conventional old 2 Bio

    'Oil shale biofuel':                    'Oil shale new Bio',
    'Others non-renewable':                 'Industry non-renewable CHP',
    'Others renewable':                     'Industry renewable CHP',
    'Pondage':                              'Run-of-River',
    'Solar (Photovoltaic)':                 'Solar PV',
    'Solar (Thermal)':                      'Solar Thermal',
    'Wind Offshore':                        'Offshore Wind',
    'Wind Onshore':                         'Onshore Wind',
    'Pump Storage - Closed Loop (pump)':    'PS Closed pump',
    'Pump Storage - Closed Loop (turbine)': 'PS Closed turbine',
    'Pump Storage - Open Loop (pump)':      'PS Open pump',
    'Pump Storage - Open Loop (turbine)':   'PS Open turbine',
}

# location-specific capacity aggregations for Generator_IDs
# done after the renamings/aggregations specified in gen_id_renamings
gen_id_aggregations_loc = {
    # Reservoir and Run-of-River in NOM1, NON1 and NOS0 have no storagedata in the NE model
    # -> they are aggregated to PS Open turbine (perhaps not a good permanent solution)
    'NOM1': {'Reservoir': 'PS Open turbine',
             'Run-of-River': 'PS Open turbine'},
    'NON1': {'Reservoir': 'PS Open turbine',
             'Run-of-River': 'PS Open turbine'},
    'NOS0': {'Reservoir': 'PS Open turbine',
             'Run-of-River': 'PS Open turbine'}
}


# --- UTILITY FUNCTIONS ---

# check if the output will be overwritten
def check_chosen_output(output_filename_path:str):
    if os.path.exists(output_filename_path):
        print(f'\nWARNING: {output_filename_path} already exists.')
        user_answer = input('\n Do you want to overwrite it (write "yes" to proceed)?\n')
        if user_answer != 'yes':
            sys.exit('\nScript aborted to avoid overwriting output file.')


# --- NATIVE DEMANDS ---

def process_native_demands(plexos_caps_demands, year):
    # fill up missing values in 'Output type'
    plexos_caps_demands['Output type'] = plexos_caps_demands['Output type'].ffill()
    native_demands = plexos_caps_demands[plexos_caps_demands['Output type'] == 'Native Demand (excl. Pump load & Battery charge) [GWh]']
    
    for ne_location, plexos_locations in agg_plexos_locations.items():
        # for each ne_location column, sum together the native demands of to-be-aggregated locations and convert the result from GWh to TWh
        native_demands.loc[:, ne_location] = (native_demands[plexos_locations].sum(axis=1)/1000).copy()

    # remove columns that are not needed after aggregation
    unneeded_columns = [col for col in native_demands.columns if col not in agg_plexos_locations.keys()]
    native_demands = native_demands.drop(columns=unneeded_columns).reset_index(drop=True)

    # edit the demand data to format used by the NE model
    native_demands_ne_input = native_demands.melt(var_name='Country', value_name='TWh/year').copy()
    native_demands_ne_input.insert(1, 'Grid', 'elec')
    native_demands_ne_input.insert(2, 'Node_suffix', None)
    native_demands_ne_input.insert(3, 'Scenario', 'National Trends')
    native_demands_ne_input.insert(4, 'Year', year)
    native_demands_ne_input.insert(6, 'Constant share', None)

    return native_demands_ne_input


# --- INSTALLED CAPACITIES ---
def process_installed_capacities(plexos_caps_demands, gen_id_renamings, gen_id_aggregations_loc, year):
    capacities = plexos_caps_demands[plexos_caps_demands['Output type'] == 'Installed Capacities [MW]']
    capacities = capacities.rename(columns={'Output type.1':'Generator_ID'}).copy()

    # aggregate columns and remove unnecessary ones, like in process_native_demands()
    for ne_location, plexos_locations in agg_plexos_locations.items():
        capacities.loc[:, ne_location] = capacities[plexos_locations].sum(axis=1).copy()
    unneeded_columns = [col for col in capacities.columns if col not in agg_plexos_locations.keys() and col != 'Generator_ID']
    capacities = capacities.drop(columns=unneeded_columns).reset_index(drop=True)

    # edit installed capacities data to format used by the NE model
    installed_capacities_ne_input = capacities.melt(id_vars=['Generator_ID'], var_name='Country', value_name='capacity_output1')
    installed_capacities_ne_input['Scenario'] = 'National Trends'
    installed_capacities_ne_input['Year'] = year
    installed_capacities_ne_input = installed_capacities_ne_input[['Country', 'Generator_ID', 'Scenario', 'Year', 'capacity_output1']]
    # remove zero-capacity rows
    installed_capacities_ne_input = installed_capacities_ne_input[installed_capacities_ne_input['capacity_output1'] > 0]
    installed_capacities_ne_input['node_suffix_output2'] = None
    installed_capacities_ne_input['capacity_input1'] = None
    installed_capacities_ne_input['Note'] = None

    for k, v in gen_id_renamings.items():
        if k not in installed_capacities_ne_input['Generator_ID'].values:
            print(f"Warning: TYNDP2024 entry missing in gen_id_renamings: {k}")

    installed_capacities_ne_input['Generator_ID'] = installed_capacities_ne_input['Generator_ID'].replace(gen_id_renamings)

    # aggregate some TYNDP2024 entries to fit them into existing maf2020 data
    # in these cases, maf2020 naming will be used
    ins_cap_groupby_cols = ['Country', 'Generator_ID', 'Scenario', 'Year']
    ins_cap_aggs = {'capacity_output1': 'sum', 'node_suffix_output2': 'first', 'capacity_input1': 'first', 'Note': 'first'}
    installed_capacities_ne_input = installed_capacities_ne_input.groupby(ins_cap_groupby_cols, as_index=False).agg(ins_cap_aggs).copy()

    # Apply location-specific capacity aggregations based on gen_id_aggregations_loc
    for location, gen_aggregations in gen_id_aggregations_loc.items():
        for source_gen_id, target_gen_id in gen_aggregations.items():
            # Find rows matching the location and source Generator_ID
            mask = (installed_capacities_ne_input['Country'] == location) & (installed_capacities_ne_input['Generator_ID'] == source_gen_id)
            if mask.any():
                # Add the capacities to the target Generator_ID
                installed_capacities_ne_input.loc[
                    (installed_capacities_ne_input['Country'] == location) & 
                    (installed_capacities_ne_input['Generator_ID'] == target_gen_id), 
                    'capacity_output1'
                ] += installed_capacities_ne_input.loc[mask, 'capacity_output1'].sum()
                # Remove the source Generator_ID rows
                installed_capacities_ne_input = installed_capacities_ne_input[~mask]

    return installed_capacities_ne_input


# --- TRANSMISSION CAPACITIES ---

# add 'from' and 'to' columns to dataframes with index entries of type "BE00-UK00"
def add_from_to_columns(df):
    df.insert(0, 'from', [x.split('-')[0] for x in df.index])
    df.insert(1, 'to', [x.split('-')[1] for x in df.index])


# Create aggregated counterparts to country codes in lines (e.g. BEOF-UK00 -> BE00-UK00)
# agg_locations is either agg_plexos_locations or agg_ref_grid_locations depending on the Excel file
def get_aggregated_line(row, agg_locations, print_removals=False):
    reverse_agg = {v: k for k, values in agg_locations.items() for v in values}
    from_agg = reverse_agg.get(row['from'])
    to_agg = reverse_agg.get(row['to'])
    if from_agg == to_agg and print_removals:
        # e.g. 'BE00-BEOF' converts to 'BE00-BE00' after aggregation -> will be removed
        print(f'REMOVAL: {row["from"]}-{row["to"]} would become {from_agg}-{to_agg}.') 
    return f"{from_agg}-{to_agg}"


# "lost lines" are lines within aggregated areas that point to themselves (e.g. 'BE00-BE00') after aggregation
def remove_lost_lines(df):
    return df[df['agg_line'].str.split('-').apply(lambda x: x[0] != x[1])].copy()


def aggregate_lines(df, capacity_columns:iter, print_aggregations=False):
    if print_aggregations:
        to_be_aggregated = df[df.index != df['agg_line']]
        for i in to_be_aggregated.iterrows():
            print(f'AGGREGATION: {i[0]} -> {i[1]["agg_line"]}.')
    df = df.groupby('agg_line').agg(
        {next(capacity_columns): 'sum', next(capacity_columns): 'sum', 'agg_line':'first'}).set_index('agg_line').copy()
    df.index.name = 'from-to'
    print(df)
    add_from_to_columns(df)
    return df


def preprocess_transmission_data(ref_capacities, min_max_exchanges, agg_plexos_locations, agg_ref_grid_locations, transmission_link_headers):
    ref_capacities = ref_capacities.copy()
    min_max_exchanges = min_max_exchanges.copy()
    
    # lists of all relevant country codes in both plexos and the reference grid
    # these are either in the NE model or aggregated to nodes in it
    all_country_codes_plexos = list(set(code for codes in agg_plexos_locations.values() for code in codes))
    all_country_codes_ref_grid = list(set(code for codes in agg_ref_grid_locations.values() for code in codes))

    # rename the index to 'from-to' to match with Backbone terminology
    ref_capacities.index.name = 'from-to'

    min_max_exchanges.columns = list(transmission_link_headers.columns)
    min_max_exchanges = min_max_exchanges.T

    # remove the '>' symbols in the index of min_max_exchanges
    min_max_exchanges.index = min_max_exchanges.index.str.replace('>', '', regex=False)
    # rename index to Backbone format
    min_max_exchanges.index.name = 'from-to'

    # remove transmission links involving country codes that are not in the NE model
    add_from_to_columns(ref_capacities)
    add_from_to_columns(min_max_exchanges)
    ref_capacities.query(f'`from` in {all_country_codes_ref_grid} and `to` in {all_country_codes_ref_grid}', inplace=True)
    min_max_exchanges.query(f'`from` in {all_country_codes_plexos} and `to` in {all_country_codes_plexos}', inplace=True)

    # rename capacity columns to match with NE model
    ref_capacities = ref_capacities.rename(columns={'Summary Direction 1 (MW)':'export_capacity',
                                                    'Summary Direction 2 (MW)':'import_capacity'}).copy()

    # rename min_max_exchanges columns (just for clarity)
    min_max_exchanges = min_max_exchanges.rename(columns={'Min [MW]:': 'max_modelled_import',
                                                        'Max [MW]:': 'max_modelled_export'}).copy()
    
    # assert that all Min [MW] values are initially negative or zero (i.e. actual imports)
    assert (min_max_exchanges['max_modelled_import'] <= 0).all()

    # take absolute values for imports
    min_max_exchanges['max_modelled_import'] = min_max_exchanges['max_modelled_import'].abs()

    return ref_capacities, min_max_exchanges


def aggregate_transmission_data(ref_capacities, min_max_exchanges, agg_plexos_locations, agg_ref_grid_locations):
    # create copies of the original dataframes which we will aggregate
    ref_capacities_agg = ref_capacities.copy()
    min_max_exchanges_agg = min_max_exchanges.copy()

    print('\nRemoving lines lost during aggregation in the reference grid...\n')
    ref_capacities_agg['agg_line'] = ref_capacities_agg.apply(get_aggregated_line,
                                                            agg_locations=agg_ref_grid_locations,
                                                            print_removals=True,
                                                            axis=1)
    ref_capacities_agg = remove_lost_lines(ref_capacities_agg)

    print('\nRemoving lost lines in modelled crossborder exchanges...\n')
    min_max_exchanges_agg['agg_line'] = min_max_exchanges_agg.apply(get_aggregated_line,
                                                                    agg_locations=agg_plexos_locations,
                                                                    print_removals=True,
                                                                    axis=1)
    min_max_exchanges_agg = remove_lost_lines(min_max_exchanges_agg)

    # Group by the aggregated line and sum the capacities
    print('\nAggregating the lines of the reference grid...\n')
    ref_capacities_agg = aggregate_lines(ref_capacities_agg,
                                        iter(['export_capacity', 'import_capacity']),
                                        print_aggregations=True)
    print('\nAggregating the lines of the modelled crossborder exchanges...\n')
    min_max_exchanges_agg = aggregate_lines(min_max_exchanges_agg,
                                            iter(['max_modelled_export', 'max_modelled_import']),
                                            print_aggregations=True)
    
    return ref_capacities_agg, min_max_exchanges_agg


# --- combine reversed lines in the reference grid ---

def combine_reversed_lines(ref_capacities_agg, min_max_exchanges_agg):
    """
    The aggregation may lead to identical lines pointing in opposite directions.
    Combine capacities of such aggregated transmission lines.
    For each line, keep only the direction that exists in the Plexos DataFrame (plexos_df).
    
    For example, if we have lines:
        DE00-PL00 (export: 1000, import: 2000),
        PL00-DE00 (export: 3000, import: 4000),
    and DE00-PL00 exists in plexos_df, the result will be:
    DE00-PL00 (export: 1000 + 4000, import: 2000 + 3000)
    """
    combined = []  # holds the combined line data as dictionaries
    processed = set()  # keeps track of lines that are already processed

    for index, row in ref_capacities_agg.iterrows():
        if str(index) in processed:
            continue
            
        # Get the reverse direction of current line
        rev = f"{row['to']}-{row['from']}"
        
        # Check if:
        # 1. Reverse direction exists in our data AND
        # 2. Either current or reverse direction exists in reference data
        if rev in ref_capacities_agg.index and (index in min_max_exchanges_agg.index or rev in min_max_exchanges_agg.index):
            # Use the direction that exists in reference data
            canonical = index if index in min_max_exchanges_agg.index else rev
            
            if canonical in min_max_exchanges_agg.index:
                # Determine which is forward and which is reverse based on canonical direction
                fwd, rev_row = (row, ref_capacities_agg.loc[rev]) if canonical == index else (ref_capacities_agg.loc[rev], row)
                
                # Combine the capacities:
                # - Forward direction exports + Reverse direction imports = Total exports
                # - Forward direction imports + Reverse direction exports = Total imports
                combined.append({
                    'from-to': canonical,
                    'export_capacity': fwd['export_capacity'] + rev_row['import_capacity'],
                    'import_capacity': fwd['import_capacity'] + rev_row['export_capacity']
                })
                # Mark both directions as processed
                processed.update([str(index), str(rev)])
                
        # If no reverse exists but current line exists in reference data, keep it as is
        elif index in min_max_exchanges_agg.index:
            combined.append({
                'from-to': index,
                'export_capacity': row['export_capacity'],
                'import_capacity': row['import_capacity']
            })
    
    df_combined = pd.DataFrame(combined).set_index('from-to')
    add_from_to_columns(df_combined)
    
    return df_combined


# --- merging ref_capacities_agg with min_max_exchanges_agg -> choosing NE model capacities ---

def merge_transmission_data(ref_capacities_agg, min_max_exchanges_agg, year):

    merged_cap = ref_capacities_agg.merge(min_max_exchanges_agg, how='left', on=['from-to', 'from', 'to'])
    # positive values mean that modelled exports/imports are higher than the capacity
    merged_cap['export_diff'] = merged_cap['max_modelled_export'] - merged_cap['export_capacity']
    merged_cap['import_diff'] = merged_cap['max_modelled_import'] - merged_cap['import_capacity']
    #merged_cap.query('export_within_limits == False or import_within_limits == False')

    # for the NE model, we choose, as capacity, either the reference capacity or the maximum modelled flow, whichever is higher
    merged_cap['ne_model_export'] = merged_cap[['export_capacity', 'max_modelled_export']].max(axis=1)
    merged_cap['ne_model_import'] = merged_cap[['import_capacity', 'max_modelled_import']].max(axis=1)

    merged_cap.insert(2, 'year', year)

    return merged_cap


# --- process ramp limits ---

def process_ramp_limits(merged_cap, ramp_limits, year):
    merged_cap, ramp_limits = merged_cap.copy(), ramp_limits.copy()
    ramp_limits.rename(columns={
        'export_capacity':'export_capacity_2020',
        'import_capacity':'import_capacity_2020'},
        inplace=True)
    ramp_limits['import_capacity_2020'] = ramp_limits['import_capacity_2020'].abs()
    ramp_limits.set_index('from-to', inplace=True)

    ramp_limits = ramp_limits.query(f'Year == {year}').copy()

    # merge capacities with ramp limits
    merged_cap_ramp_limits = merged_cap.merge(ramp_limits, how='left', on=['from-to']).copy()

    # create the NE model transmission input data sheet

    trans_ne_input = merged_cap_ramp_limits[['grid', 'scenario', 'Year', 'ne_model_export', 'ne_model_import', 'max_ramp_rate']].copy()
    trans_ne_input = trans_ne_input.rename(columns={'ne_model_export':'export_capacity',
                                                    'ne_model_import':'import_capacity',
                                                    'max_ramp_rate':'rampLimit'})
    trans_ne_input['vomCost'] = 1
    trans_ne_input['losses'] = 0.01
    add_from_to_columns(trans_ne_input)
    trans_ne_input = trans_ne_input.query(f'scenario == "National Trends" and Year == {year}').reset_index()
    
    return trans_ne_input


# --- create a column of aggregated lines, for documentation ---

# Create lookup dictionary of which lines were aggregated to which agg_line
def get_aggregation_mapping(original_df, agg_df):
    """Map original lines to their aggregated counterparts by comparing indices"""
    mapping = {}
    for agg_line in agg_df.index:
        # Find all original lines that were aggregated to this line
        aggregated_lines = [line for line in original_df.index 
            if get_aggregated_line(
            {'from': line.split('-')[0], 'to': line.split('-')[1]}, agg_ref_grid_locations) == agg_line
            and line != agg_line]
        if aggregated_lines:
            mapping[agg_line] = aggregated_lines
    return mapping


# get lost lines from a DataFrame
def get_lost_lines(df, agg_locations, source_name, year):
    # Add agg_line column
    df = df.copy()
    df['agg_line'] = df.apply(get_aggregated_line, agg_locations=agg_locations, axis=1)
    
    # Filter lines that would become self-loops after aggregation
    lost_lines = df[df['agg_line'].str.split('-').apply(lambda x: x[0] == x[1])]
    
    # Select and rename columns for the result
    result = lost_lines[['from', 'to']].copy()
    # Add from-to column (will be the index)
    result['from-to'] = result['from'] + '-' + result['to']
    
    if 'export_capacity' in df.columns:
        result['export_capacity'] = lost_lines['export_capacity']
        result['import_capacity'] = lost_lines['import_capacity']
    else:
        result['export_capacity'] = lost_lines['max_modelled_export']
        result['import_capacity'] = lost_lines['max_modelled_import']
    
    # Add source column
    result['source'] = source_name
    
    # Set from-to as index
    result = result.set_index('from-to')
    result.index.name = 'from-to'

    result['year'] = year
    
    # Reorder columns
    result = result[['from', 'to', 'year', 'export_capacity', 'import_capacity', 'source']]
    return result


def create_doc_sheets(ref_capacities, ref_capacities_agg, min_max_exchanges, min_max_exchanges_agg, merged_cap, year):
    # Get mappings from both DataFrames
    ref_mapping = get_aggregation_mapping(ref_capacities, ref_capacities_agg)
    plexos_mapping = get_aggregation_mapping(min_max_exchanges, min_max_exchanges_agg)

    # Combine the mappings and add as a new column, join with commas
    merged_cap['aggregated_lines'] = merged_cap.index.map(lambda x: 
        ', '.join(sorted(set(ref_mapping.get(x, []) + plexos_mapping.get(x, [])))) if (x in ref_mapping or x in plexos_mapping) else None)

    # --- generate dataframes of missing capacities and lost lines, for documentation ---

    # Get lines that exist in min_max_exchanges but not in ref_capacities
    missing_lines = min_max_exchanges[~min_max_exchanges.index.isin(ref_capacities.index)].copy()
    missing_lines['year'] = year

    # Select only relevant columns and rename them for clarity
    missing_capacities = missing_lines[['year', 'max_modelled_export', 'max_modelled_import']].copy()
    missing_capacities = missing_capacities.rename(columns={
        'max_modelled_export': 'export_capacity',
        'max_modelled_import': 'import_capacity'
    })

    # Add from and to columns for better readability
    add_from_to_columns(missing_capacities)

    # Display the result
    print("Lines present in PLEXOS results but missing from reference grid:")
    print(missing_capacities.query('export_capacity > 0 or import_capacity > 0'))

    # Get lost lines from both datasets
    lost_plexos = get_lost_lines(min_max_exchanges, agg_plexos_locations, "PLEXOS results", year)
    lost_ref = get_lost_lines(ref_capacities, agg_ref_grid_locations, "Reference grid", year)

    # Combine the results + sort by source and line names for better readability
    lost_lines = pd.concat([lost_plexos, lost_ref]).sort_values(['source', 'from', 'to'])

    return merged_cap, missing_capacities, lost_lines


# this is the "super function" that processes all the data for a given year
# returns a dict of Excel sheets as dataframes
def process_year_data(year):
    plexos_caps_demands = pd.read_excel(path_to_MMStandardOutputFile[year], sheet_name='Yearly Outputs', skiprows=5)
    # maximum and minimum values of modelled transmissions in the Plexos results
    # in the "Crossborder exchanges" sheet, the table headers ('<from>-<to>') are below the min-max data
    # -> we take the headers (links) separately and add them afterwards in preprocess_transmission_data()
    transmission_link_headers = pd.read_excel(path_to_MMStandardOutputFile[year],
                                              sheet_name='Crossborder exchanges', skiprows=10, usecols='C:FB', nrows=0)
    min_max_exchanges = pd.read_excel(path_to_MMStandardOutputFile[year],
                                      sheet_name='Crossborder exchanges', skiprows=4, usecols='B:FB', index_col=0, nrows=2)

    native_demands_ne_input = process_native_demands(plexos_caps_demands, year)
    
    installed_capacities_ne_input = process_installed_capacities(plexos_caps_demands,
                                                                 gen_id_renamings,
                                                                 gen_id_aggregations_loc,
                                                                 year)
    
    ref_capacities_year, min_max_exchanges_year = preprocess_transmission_data(ref_capacities,
                                                                               min_max_exchanges,
                                                                               agg_plexos_locations,
                                                                               agg_ref_grid_locations,
                                                                               transmission_link_headers)
    
    ref_capacities_agg, min_max_exchanges_agg = aggregate_transmission_data(ref_capacities_year,
                                                                            min_max_exchanges_year,
                                                                            agg_plexos_locations,
                                                                            agg_ref_grid_locations)
    
    ref_capacities_agg = combine_reversed_lines(ref_capacities_agg,
                                                min_max_exchanges_agg)

    merged_cap = merge_transmission_data(ref_capacities_agg,
                                         min_max_exchanges_agg,
                                         year)

    trans_ne_input = process_ramp_limits(merged_cap,
                                         ramp_limits,
                                         year)

    merged_cap, missing_capacities, lost_lines = create_doc_sheets(ref_capacities_year,
                                                                   ref_capacities_agg,
                                                                   min_max_exchanges_year,
                                                                   min_max_exchanges_agg,
                                                                   merged_cap,
                                                                   year)

    return {
        'demanddata_elec': native_demands_ne_input,
        'unitdata': installed_capacities_ne_input,
        'transferdata': trans_ne_input,
        'trans_capacities': merged_cap,
        'trans_missing_ref_capacities': missing_capacities,
        'trans_self_loops': lost_lines
    }


if __name__ == "__main__":
<<<<<<< HEAD
    # check if output would be overwritten
    check_chosen_output(output_filename_path)
=======
    check_chosen_output(output_filename_path)
    # unittypedata
    unittypedata_maf2020 = pd.read_excel(unittypedata_maf2020_file_path, sheet_name='unittypedata').copy()
>>>>>>> 8d98b53b

    # the reference grid (transmission capacities before investments in 2030)
    ref_capacities = pd.read_excel(path_to_ref_grid_inv_candidates_file, sheet_name='1. Elec Ref Grid').set_index('Border')

    # ramp limits. For now, we use the TYNDP2020 calculations
    ramp_limits = pd.read_excel(historical_ramp_limits_file_path, sheet_name='summary', skiprows=9, usecols='AZ:BG')

    processed_data = {
        year: process_year_data(year) for year in chosen_NT_years
    }

    # Concatenate data from both years for each sheet type
    sheet_names = list(processed_data.values())[0].keys()
    processed_data_concatenated = {
        sheet_name: pd.concat([processed_data[year][sheet_name] for year in chosen_NT_years], axis=0, ignore_index=True)
        for sheet_name in sheet_names
    }

    # Rename 'from' -> 'from_node' and 'to' -> 'to_node' where present
    for sheet, df in processed_data_concatenated.items():
        processed_data_concatenated[sheet] = df.rename(
            columns={'from': 'from_node', 'to': 'to_node'}
        )

    # Write concatenated data to Excel
    with pd.ExcelWriter(output_filename, engine='openpyxl') as writer:
        # also add a remove_units sheet with no content other than the headers
        remove_units_sheet = pd.DataFrame(columns=['Country', 'unit_name_prefix', 'Generator_ID', 'Scenario', 'Year'])
        
        processed_data_concatenated['unitdata'].to_excel(writer, index=False, sheet_name='unitdata')
        processed_data_concatenated['demanddata_elec'].to_excel(writer, index=False, sheet_name='demanddata_elec')
        processed_data_concatenated['transferdata'].to_excel(writer, index=False, sheet_name='transferdata')
        remove_units_sheet.to_excel(writer, index=False, sheet_name='remove_units')
        processed_data_concatenated['trans_capacities'].to_excel(writer, index=False, sheet_name='trans_capacities')
        processed_data_concatenated['trans_missing_ref_capacities'].to_excel(writer, index=False, sheet_name='trans_missing_ref_capacities')
        processed_data_concatenated['trans_self_loops'].to_excel(writer, index=False, sheet_name='trans_self_loops')<|MERGE_RESOLUTION|>--- conflicted
+++ resolved
@@ -11,7 +11,7 @@
 - TYNDP 2024 Excel files from https://2024.entsos-tyndp-scenarios.eu/download/
     * (1) "20231103 - Electricity and Hydrogen Reference Grid & Investment Candidates.xlsx"
         download "Electricity and Hydrogen Reference Grid & Investment Candidates After Public Consultation"
-    From ENTSO-E & ENTSOG TYNDP 2024 Scenarios  – Outputs, 
+    From ENTSO-E & ENTSOG TYNDP 2024 Scenarios  - Outputs, 
     download "NT+ 2030 Modelling Results - Climate Year 2009" (and/or similar 2040 file) for 
     * (2) "MMStandardOutputFile_NT2030_Plexos_CY2009_2.5_v40.xlsx"
     * (3) "MMStandardOutputFile_NT2040_Plexos_CY2009_2.5_v40.xlsx"
@@ -65,29 +65,11 @@
 historical_ramp_limits_file_path = os.path.normpath(f'./{historical_ramp_limits_filename}')
 
 # name for the output file of the script
-<<<<<<< HEAD
 output_filename = 'Data_for_TYNDP-2024_National_Trends.xlsx'
 output_filename_path = os.path.normpath(f'./{output_filename}')
 
 
-=======
-output_filename = 'TYNDP-2024_National_Trends.xlsx'
-output_filename_path = os.path.normpath(f'./{output_filename}')
-
-# --- END OF USER SETTINGS ---
-
-
-# check if the output will be overwritten
-def check_chosen_output(output_filename_path:str):
-    if os.path.exists(output_filename_path):
-        print(f'\nWARNING: {output_filename_path} already exists.')
-        user_answer = input('\n Do you want to overwrite it (write "yes" to proceed)?\n')
-        if user_answer != 'yes':
-            sys.exit('\nScript aborted to avoid overwriting output file.')
-
->>>>>>> 8d98b53b
-
-# --- TRANSLATING PLEXOS MAPPINGS TO NE MODEL ---
+# --- MAPPING PLEXOS TO NE MODEL ---
 
 # a dict to determine which country codes in the plexos results will be aggregated together in the NE model
 # a slightly modified version of this is defined below for the reference grid excel file
@@ -202,6 +184,7 @@
 
 
 # --- INSTALLED CAPACITIES ---
+
 def process_installed_capacities(plexos_caps_demands, gen_id_renamings, gen_id_aggregations_loc, year):
     capacities = plexos_caps_demands[plexos_caps_demands['Output type'] == 'Installed Capacities [MW]']
     capacities = capacities.rename(columns={'Output type.1':'Generator_ID'}).copy()
@@ -223,6 +206,7 @@
     installed_capacities_ne_input['capacity_input1'] = None
     installed_capacities_ne_input['Note'] = None
 
+    # a check that entries in gen_id_renamings exist in data
     for k, v in gen_id_renamings.items():
         if k not in installed_capacities_ne_input['Generator_ID'].values:
             print(f"Warning: TYNDP2024 entry missing in gen_id_renamings: {k}")
@@ -625,19 +609,13 @@
 
 
 if __name__ == "__main__":
-<<<<<<< HEAD
+
     # check if output would be overwritten
     check_chosen_output(output_filename_path)
-=======
-    check_chosen_output(output_filename_path)
-    # unittypedata
-    unittypedata_maf2020 = pd.read_excel(unittypedata_maf2020_file_path, sheet_name='unittypedata').copy()
->>>>>>> 8d98b53b
-
     # the reference grid (transmission capacities before investments in 2030)
     ref_capacities = pd.read_excel(path_to_ref_grid_inv_candidates_file, sheet_name='1. Elec Ref Grid').set_index('Border')
 
-    # ramp limits. For now, we use the TYNDP2020 calculations
+    # ramp limits from historical ramp limits
     ramp_limits = pd.read_excel(historical_ramp_limits_file_path, sheet_name='summary', skiprows=9, usecols='AZ:BG')
 
     processed_data = {
